--- conflicted
+++ resolved
@@ -78,11 +78,6 @@
 
 import argparse
 def main():
-<<<<<<< HEAD
-    llava_instruct_name = "instruct_scene_ch_100K_4prompts"
-    json_path = f"/mnt/bn/vl-research-cn-lq/data/llava_instruct/in-house-ocr/{llava_instruct_name}.json"
-    images_folder = "/mnt/bn/vl-research-cn-lq/data/llava_data"
-=======
     parser = argparse.ArgumentParser(description="Process data for LLaVA_Next project.")
     parser.add_argument("--json_path", type=str, help="Path to the JSON file containing data.")
     args = parser.parse_args()
@@ -93,7 +88,6 @@
     # json_path = f"/mnt/bn/vl-research/data/llava_instruct/{llava_instruct_name}.json"
     llava_instruct_name = os.path.basename(json_path).replace(".json", "")
     images_folder = "/mnt/bn/vl-research/data/llava_data"
->>>>>>> 4fcd240b
 
     data = load_data(json_path)
     filtered_data = filter_data(data)
@@ -106,11 +100,7 @@
     plot_2d_histogram(widths, heights, f"{llava_instruct_name}_dist2d", "Width", "Height", bins_size=(300, 300))
 
     tokenized_lengths = calculate_tokenized_lengths(filtered_data)
-<<<<<<< HEAD
-    plot_histogram(tokenized_lengths, f"{llava_instruct_name}_tokens", "Tokenized Length", "Count (log scale)", bins_width=2)
-=======
     plot_histogram(tokenized_lengths, f"dist_{llava_instruct_name}_tokenized_length", "Tokenized Length", "Count (log scale)", bins_width=10)
->>>>>>> 4fcd240b
 
 
 if __name__ == "__main__":
